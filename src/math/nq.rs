//! NEUQUANT Neural-Net quantization algorithm by Anthony Dekker, 1994.
//! See "Kohonen neural networks for optimal colour quantization"
//! in "Network: Computation in Neural Systems" Vol. 5 (1994) pp 351-367.
//! for a discussion of the algorithm.
//! See also  http://www.acm.org/~dekker/NEUQUANT.HTML

/* NeuQuant Neural-Net Quantization Algorithm
 * ------------------------------------------
 *
 * Copyright (c) 1994 Anthony Dekker
 *
 * NEUQUANT Neural-Net quantization algorithm by Anthony Dekker, 1994.
 * See "Kohonen neural networks for optimal colour quantization"
 * in "Network: Computation in Neural Systems" Vol. 5 (1994) pp 351-367.
 * for a discussion of the algorithm.
 * See also  http://www.acm.org/~dekker/NEUQUANT.HTML
 *
 * Any party obtaining a copy of these files from the author, directly or
 * indirectly, is granted, free of charge, a full and unrestricted irrevocable,
 * world-wide, paid up, royalty-free, nonexclusive right and license to deal
 * in this software and documentation files (the "Software"), including without
 * limitation the rights to use, copy, modify, merge, publish, distribute, sublicense,
 * and/or sell copies of the Software, and to permit persons who receive
 * copies from any such party to do so, with the only requirement being
 * that this copyright notice remain intact.
 *
 *
 * Incorporated bugfixes and alpha channel handling from pngnq
 * http://pngnq.sourceforge.net
 *
 */

use std::cmp::{
    max,
    min
};
use math::utils::clamp;

const CHANNELS: usize = 4;

const RADIUS_DEC: i32 = 30; // factor of 1/30 each cycle

const ALPHA_BIASSHIFT: i32 = 10;            // alpha starts at 1
const INIT_ALPHA: i32 = 1 << ALPHA_BIASSHIFT; // biased by 10 bits

const GAMMA: f64 = 1024.0;
const BETA: f64 = 1.0 / GAMMA;
const BETAGAMMA: f64 = BETA * GAMMA;

// four primes near 500 - assume no image has a length so large
// that it is divisible by all four primes
const PRIMES: [usize; 4] = [499, 491, 478, 503];

#[derive(Clone, Copy)]
struct Quad<T> {
    r: T,
    g: T,
    b: T,
    a: T,
}

type Neuron = Quad<f64>;
type Color = Quad<i32>;

/// Neural network color quantizer
pub struct NeuQuant {
    network: Vec<Neuron>,
    colormap: Vec<Color>,
    netindex: Vec<usize>,
    bias: Vec<f64>, // bias and freq arrays for learning
    freq: Vec<f64>,
    samplefac: i32,
    netsize: usize,
}

impl NeuQuant {
    /// Creates a new neuronal network and trains it with the supplied data
    pub fn new(samplefac: i32, colors: usize, pixels: &[u8]) -> Self {
        let netsize = colors;
        let mut this = NeuQuant {
            network: Vec::with_capacity(netsize),
            colormap: Vec::with_capacity(netsize),
            netindex: vec![0; 256],
            bias: Vec::with_capacity(netsize),
            freq: Vec::with_capacity(netsize),
            samplefac: samplefac,
            netsize: colors
        };
        this.init(pixels);
        this
    }

    /// Initializes the neuronal network and trains it with the supplied data
    pub fn init(&mut self, pixels: &[u8]) {
        self.network.clear();
        self.colormap.clear();
        self.bias.clear();
        self.freq.clear();
        let freq = (self.netsize as f64).recip();
        for i in 0..self.netsize {
            let tmp = (i as f64) * 256.0 / (self.netsize as f64);
            // Sets alpha values at 0 for dark pixels.
            let a = if i < 16 { i as f64 * 16.0 } else { 255.0 };
            self.network.push(Neuron { r: tmp, g: tmp, b: tmp, a: a});
            self.colormap.push(Color { r: 0, g: 0, b: 0, a: 255 });
            self.freq.push(freq);
            self.bias.push(0.0);
        }
        self.learn(pixels);
        self.build_colormap();
        self.inxbuild();
    }

    /// Maps the pixel in-place to the best-matching color in the color map
    #[inline(always)]
    pub fn map_pixel(&self, pixel: &mut [u8]) {
        assert!(pixel.len() == 4);
        match (pixel[0], pixel[1], pixel[2], pixel[3]) {
            (r, g, b, a) => {
                let i = self.inxsearch(b, g, r, a);
                pixel[0] = self.colormap[i].r as u8;
                pixel[1] = self.colormap[i].g as u8;
                pixel[2] = self.colormap[i].b as u8;
                pixel[3] = self.colormap[i].a as u8;
            }
        }
    }

    /// Finds the best-matching index in the color map for `pixel`
    #[inline(always)]
    pub fn index_of(&self, pixel: &[u8]) -> usize {
        assert!(pixel.len() == 4);
        match (pixel[0], pixel[1], pixel[2], pixel[3]) {
            (r, g, b, a) => {
                self.inxsearch(b, g, r, a)
            }
        }
    }

    /// Move neuron i towards biased (a,b,g,r) by factor alpha
    fn altersingle(&mut self, alpha: f64, i: i32, quad: Quad<f64>) {
        let n = &mut self.network[i as usize];
        n.b -= alpha * (n.b - quad.b);
        n.g -= alpha * (n.g - quad.g);
        n.r -= alpha * (n.r - quad.r);
        n.a -= alpha * (n.a - quad.a);
    }

    /// Move neuron adjacent neurons towards biased (a,b,g,r) by factor alpha
    fn alterneigh(&mut self, alpha: f64, rad: i32, i: i32, quad: Quad<f64>) {
        let lo = max(i - rad, 0);
        let hi = min(i + rad, self.netsize as i32);
        let mut j = i + 1;
        let mut k = i - 1;
        let mut q = 0;

        while (j < hi) || (k > lo) {
            let rad_sq = rad as f64 * rad as f64;
            let alpha = (alpha * (rad_sq - q as f64 * q as f64)) / rad_sq;
            q += 1;
            if j < hi {
                let p = &mut self.network[j as usize];
                p.b -= alpha * (p.b - quad.b);
                p.g -= alpha * (p.g - quad.g);
                p.r -= alpha * (p.r - quad.r);
                p.a -= alpha * (p.a - quad.a);
                j += 1;
            }
            if k > lo {
                let p = &mut self.network[k as usize];
                p.b -= alpha * (p.b - quad.b);
                p.g -= alpha * (p.g - quad.g);
                p.r -= alpha * (p.r - quad.r);
                p.a -= alpha * (p.a - quad.a);
                k -= 1;
            }
        }
    }

    /// Search for biased BGR values
    /// finds closest neuron (min dist) and updates freq
    /// finds best neuron (min dist-bias) and returns position
    /// for frequently chosen neurons, freq[i] is high and bias[i] is negative
    /// bias[i] = gamma*((1/self.netsize)-freq[i])
    fn contest (&mut self, b: f64, g: f64, r: f64, a: f64) -> i32 {
        use std::f64;

        let mut bestd = f64::MAX;
        let mut bestbiasd: f64 = bestd;
        let mut bestpos = -1;
        let mut bestbiaspos: i32 = bestpos;

        for i in 0..self.netsize {
            let bestbiasd_biased = bestbiasd + self.bias[i];
            let mut dist;
            let n = &self.network[i];
            dist  = (n.b - b).abs();
            dist += (n.r - r).abs();
            if dist < bestd || dist < bestbiasd_biased {
                dist += (n.g - g).abs();
                dist += (n.a - a).abs();
                if dist < bestd {bestd=dist; bestpos=i as i32;}
                let biasdist = dist - self.bias [i];
                if biasdist < bestbiasd {bestbiasd=biasdist; bestbiaspos=i as i32;}
            }
            self.freq[i] -= BETA * self.freq[i];
            self.bias[i] += BETAGAMMA * self.freq[i];
        }
        self.freq[bestpos as usize] += BETA;
        self.bias[bestpos as usize] -= BETAGAMMA;
        return bestbiaspos;
    }

    /// Main learning loop
    /// Note: the number of learning cycles is crucial and the parameters are not
    /// optimized for net sizes < 26 or > 256. 1064 colors seems to work fine
    fn learn(&mut self, pixels: &[u8]) {
        let initrad: i32 = self.netsize as i32/8;   // for 256 cols, radius starts at 32
        let radiusbiasshift: i32 = 6;
        let radiusbias: i32 = 1 << radiusbiasshift;
        let init_bias_radius: i32 = initrad*radiusbias;
        let mut bias_radius = init_bias_radius;
        let alphadec = 30 + ((self.samplefac-1)/3);
        let lengthcount = pixels.len() / CHANNELS;
        let samplepixels = lengthcount / self.samplefac as usize;
        // learning cycles
        let n_cycles = match self.netsize >> 1 { n if n <= 100 => 100, n => n};
        let delta = match samplepixels / n_cycles { 0 => 1, n => n };
        let mut alpha = INIT_ALPHA;

        let mut rad = bias_radius >> radiusbiasshift;
        if rad <= 1 {rad = 0};

        let mut pos = 0;
        let step = *PRIMES.iter()
            .find(|&&prime| lengthcount % prime != 0)
            .unwrap_or(&PRIMES[3]);

        let mut i = 0;
        while i < samplepixels {
            let (r, g, b, a) = {
                let p = &pixels[CHANNELS * pos..][..CHANNELS];
                (p[0] as f64, p[1] as f64, p[2] as f64, p[3] as f64)
            };

            let j =  self.contest (b, g, r, a);

            let alpha_ = (1.0 * alpha as f64) / INIT_ALPHA as f64;
            self.altersingle(alpha_, j, Quad { b: b, g: g, r: r, a: a });
            if rad > 0 {
                self.alterneigh(alpha_, rad, j, Quad { b: b, g: g, r: r, a: a })
            };

            pos += step;
            while pos >= lengthcount { pos -= lengthcount };

            i += 1;
            if i%delta == 0 {
                alpha -= alpha / alphadec;
                bias_radius -= bias_radius / RADIUS_DEC;
                rad = bias_radius >> radiusbiasshift;
                if rad <= 1 {rad = 0};
            }
        }
    }

    /// initializes the color map
    fn build_colormap(&mut self) {
        for i in 0usize..self.netsize {
            self.colormap[i].b = clamp(self.network[i].b.round() as i32, 0, 255);
            self.colormap[i].g = clamp(self.network[i].g.round() as i32, 0, 255);
            self.colormap[i].r = clamp(self.network[i].r.round() as i32, 0, 255);
            self.colormap[i].a = clamp(self.network[i].a.round() as i32, 0, 255);
        }
    }

    /// Insertion sort of network and building of netindex[0..255]
    fn inxbuild(&mut self) {
        let mut previouscol = 0;
        let mut startpos = 0;

        for i in 0..self.netsize {
            let mut p = self.colormap[i];
            let mut q;
            let mut smallpos = i;
            let mut smallval = p.g as usize;            // index on g
            // find smallest in i..netsize-1
            for j in (i + 1)..self.netsize {
                q = self.colormap[j];
                if (q.g as usize) < smallval {      // index on g
                    smallpos = j;
                    smallval = q.g as usize;    // index on g
                }
            }
            q = self.colormap[smallpos];
            // swap p (i) and q (smallpos) entries
            if i != smallpos {
<<<<<<< HEAD
                let j;
                j = q;   q = p;   p = j;
=======
                let j = q;
                q = p;
                p = j;
>>>>>>> 24f9dbcb
                self.colormap[i] = p;
                self.colormap[smallpos] = q;
            }
            // smallval entry is now in position i
            if smallval != previouscol {
                self.netindex[previouscol] = (startpos + i)>>1;
                for j in (previouscol + 1)..smallval {
                    self.netindex[j] = i
                }
                previouscol = smallval;
                startpos = i;
            }
        }
        let max_netpos = self.netsize - 1;
        self.netindex[previouscol] = (startpos + max_netpos)>>1;
        for j in (previouscol + 1)..256 { self.netindex[j] = max_netpos }; // really 256
    }

    /// Search for best matching color
    fn inxsearch(&self, b: u8, g: u8, r: u8, a: u8) -> usize {
        let mut bestd = 1 << 30; // ~ 1_000_000
        let mut best = 0;
        // start at netindex[g] and work outwards
        let mut i = self.netindex[g as usize];
        let mut j = if i > 0 { i - 1 } else { 0 };

        while (i < self.netsize) || (j >  0) {
            if i < self.netsize {
                let p = self.colormap[i];
                let mut e = p.g - g as i32;
                let mut dist = e*e; // inx key
                if dist >= bestd { break }
                else {
                    e = p.b - b as i32;
                    dist += e*e;
                    if dist < bestd {
                        e = p.r - r as i32;
                        dist += e*e;
                        if dist < bestd {
                            e = p.a - a as i32;
                            dist += e*e;
                            if dist < bestd { bestd = dist; best = i;}
                        }
                    }
                    i += 1;
                }
            }
            if j > 0 {
                let p = self.colormap[j];
                let mut e = p.g - g as i32;
                let mut dist = e*e; // inx key
                if dist >= bestd { break }
                else {
                    e = p.b - b as i32;
                    dist += e*e;
                    if dist < bestd {
                        e = p.r - r as i32;
                        dist += e*e;
                        if dist < bestd {
                            e = p.a - a as i32;
                            dist += e*e;
                            if dist < bestd { bestd = dist; best = j; }
                        }
                    }
                    j -= 1;
                }
            }
        }
        best
    }
}<|MERGE_RESOLUTION|>--- conflicted
+++ resolved
@@ -295,14 +295,9 @@
             q = self.colormap[smallpos];
             // swap p (i) and q (smallpos) entries
             if i != smallpos {
-<<<<<<< HEAD
-                let j;
-                j = q;   q = p;   p = j;
-=======
                 let j = q;
                 q = p;
                 p = j;
->>>>>>> 24f9dbcb
                 self.colormap[i] = p;
                 self.colormap[smallpos] = q;
             }
